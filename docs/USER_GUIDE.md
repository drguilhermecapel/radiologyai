--- conflicted
+++ resolved
@@ -235,34 +235,6 @@
 
 ## Tipos de Análise com IA de Última Geração
 
-<<<<<<< HEAD
-### Raio-X Torácico (EfficientNetV2 + Vision Transformer)
-- **Precisão**: 92% de acurácia com modelos SOTA
-- Detecta pneumonia, COVID-19, tuberculose, derrame pleural
-- Identifica cardiomegalia com alta confiabilidade
-- Avalia normalidade pulmonar com threshold otimizado (85%)
-- **API Endpoint**: `model=efficientnetv2` ou `model=ensemble`
-
-### CT Cerebral (Vision Transformer Especializado)
-- **Precisão**: 91% de acurácia para diagnósticos críticos
-- Detecta hemorragias, isquemias, tumores, edemas, hidrocefalia
-- Análise baseada em atenção para detalhes neurológicos
-- Threshold elevado (90%) para máxima confiabilidade
-- **API Endpoint**: `model=vision_transformer` ou `model=ensemble`
-
-### Detecção de Fraturas (ConvNeXt Otimizado)
-- **Precisão**: 90% de acurácia para patologias ósseas
-- Detecta fraturas, luxações, osteoporose, artrite, osteomielite
-- Análise em alta resolução (384x384) para detalhes ósseos
-- Modelo especializado para estruturas esqueléticas
-- **API Endpoint**: `model=convnext` ou `model=ensemble`
-
-### Ultrassom e Mamografia (Suporte Experimental)
-- **Modalidades Novas**: US (Ultrassom), MG (Mamografia)
-- Processamento especializado para cada modalidade
-- Integração com modelos ensemble
-- **API Endpoint**: `model=ensemble` (detecção automática de modalidade)
-=======
 ### 🏆 **Ensemble Model com Fusão por Atenção Multi-Head Validado**
 - **Arquitetura**: Sistema de atenção com 8 cabeças para fusão inteligente
 - **EfficientNetV2-L**: Especializado em detalhes finos (35% peso, 384x384)
@@ -270,6 +242,7 @@
 - **ConvNeXt-XL**: Análise superior de texturas (30% peso, 256x256)
 - **Fusão Inteligente**: Pesos adaptativos com calibração de temperatura
 - **Quantificação de Incerteza**: Sistema de confiança para decisões clínicas
+- **API Endpoint**: `model=ensemble` (recomendado) ou modelos individuais
 
 ### 📋 **Framework de Validação Clínica Implementado**
 - **Status**: ✅ Sistema SOTA completamente validado
@@ -279,6 +252,13 @@
 - **Preprocessamento Médico**: ✅ CLAHE, windowing DICOM, segmentação
 - **Pronto para**: Treinamento com datasets médicos reais em ambiente validado
 
+### CT Cerebral (Vision Transformer Especializado)
+- **Precisão**: 91% de acurácia para diagnósticos críticos
+- Detecta hemorragias, isquemias, tumores, edemas, hidrocefalia
+- Análise baseada em atenção para detalhes neurológicos
+- Threshold elevado (90%) para máxima confiabilidade
+- **API Endpoint**: `model=vision_transformer` ou `model=ensemble`
+
 ### 🔬 **Detecção de Patologias Implementada**
 
 #### **Pneumonia**
@@ -305,7 +285,19 @@
 - **Método**: Classificação por exclusão de patologias
 - **Threshold**: 55% para sensibilidade balanceada
 - **Características**: Validação de ausência de achados
->>>>>>> e6805113
+
+### Detecção de Fraturas (ConvNeXt Otimizado)
+- **Precisão**: 90% de acurácia para patologias ósseas
+- Detecta fraturas, luxações, osteoporose, artrite, osteomielite
+- Análise em alta resolução (384x384) para detalhes ósseos
+- Modelo especializado para estruturas esqueléticas
+- **API Endpoint**: `model=convnext` ou `model=ensemble`
+
+### Ultrassom e Mamografia (Suporte Experimental)
+- **Modalidades Novas**: US (Ultrassom), MG (Mamografia)
+- Processamento especializado para cada modalidade
+- Integração com modelos ensemble
+- **API Endpoint**: `model=ensemble` (detecção automática de modalidade)
 
 ## Realizando Análise
 
